# Base class for all stepper operators

from functools import partial
from jax import jit
import warp as wp
from typing import Any

from xlb import DefaultConfig
from xlb.compute_backend import ComputeBackend
from xlb.operator import Operator
from xlb.operator.stream import Stream
from xlb.operator.collision import BGK, KBC
from xlb.operator.equilibrium import QuadraticEquilibrium
from xlb.operator.macroscopic import Macroscopic
from xlb.operator.stepper import Stepper
from xlb.operator.boundary_condition.boundary_condition import ImplementationStep
from xlb.operator.boundary_condition import DoNothingBC as DummyBC
from xlb.operator.collision import ForcedCollision


class IncompressibleNavierStokesStepper(Stepper):
    def __init__(self, omega, boundary_conditions=[], collision_type="BGK", forcing_scheme="exact_difference", force_vector=None):
        velocity_set = DefaultConfig.velocity_set
        precision_policy = DefaultConfig.default_precision_policy
        compute_backend = DefaultConfig.default_backend

        # Construct the collision operator
        if collision_type == "BGK":
            self.collision = BGK(omega, velocity_set, precision_policy, compute_backend)
        elif collision_type == "KBC":
            self.collision = KBC(omega, velocity_set, precision_policy, compute_backend)

        if force_vector is not None:
            self.collision = ForcedCollision(collision_operator=self.collision, forcing_scheme=forcing_scheme, force_vector=force_vector)

        # Construct the operators
        self.stream = Stream(velocity_set, precision_policy, compute_backend)
        self.equilibrium = QuadraticEquilibrium(velocity_set, precision_policy, compute_backend)
        self.macroscopic = Macroscopic(velocity_set, precision_policy, compute_backend)

        operators = [self.macroscopic, self.equilibrium, self.collision, self.stream]

        super().__init__(operators, boundary_conditions)

    @Operator.register_backend(ComputeBackend.JAX)
    @partial(jit, static_argnums=(0))
    def jax_implementation(self, f_0, f_1, bc_id, missing_mask, timestep):
        """
        Perform a single step of the lattice boltzmann method
        """
        # Cast to compute precisioni
        f_0 = self.precision_policy.cast_to_compute_jax(f_0)
        f_1 = self.precision_policy.cast_to_compute_jax(f_1)

        # Apply streaming
        f_post_stream = self.stream(f_0)

        # Apply boundary conditions
        for bc in self.boundary_conditions:
            if bc.implementation_step == ImplementationStep.STREAMING:
                f_post_stream = bc(
                    f_0,
                    f_post_stream,
                    bc_id,
                    missing_mask,
                )

        # Compute the macroscopic variables
        rho, u = self.macroscopic(f_post_stream)

        # Compute equilibrium
        feq = self.equilibrium(rho, u)

        # Apply collision
        f_post_collision = self.collision(f_post_stream, feq, rho, u)

        # Apply collision type boundary conditions
        for bc in self.boundary_conditions:
            f_post_collision = bc.prepare_bc_auxilary_data(f_post_stream, f_post_collision, bc_id, missing_mask)
            if bc.implementation_step == ImplementationStep.COLLISION:
                f_post_collision = bc(
                    f_post_stream,
                    f_post_collision,
                    bc_id,
                    missing_mask,
                )

        # Copy back to store precision
        f_1 = self.precision_policy.cast_to_store_jax(f_post_collision)

        return f_1

    def _construct_warp(self):
        # Set local constants TODO: This is a hack and should be fixed with warp update
        _f_vec = wp.vec(self.velocity_set.q, dtype=self.compute_dtype)
        _missing_mask_vec = wp.vec(self.velocity_set.q, dtype=wp.uint8)  # TODO fix vec bool
        _c = self.velocity_set.c
        _q = self.velocity_set.q
<<<<<<< HEAD
=======
        _opp_indices = self.velocity_set.opp_indices
        sound_speed = 1.0 / wp.sqrt(3.0)
>>>>>>> a3963282

        @wp.struct
        class BoundaryConditionIDStruct:
            # Note the names are hardcoded here based on various BC operator names with "id_" at the beginning
            # One needs to manually add the names of additional BC's as they are added.
            # TODO: Any way to improve this?
            id_EquilibriumBC: wp.uint8
            id_DoNothingBC: wp.uint8
            id_HalfwayBounceBackBC: wp.uint8
            id_FullwayBounceBackBC: wp.uint8
            id_ZouHeBC_velocity: wp.uint8
            id_ZouHeBC_pressure: wp.uint8
            id_RegularizedBC_velocity: wp.uint8
            id_RegularizedBC_pressure: wp.uint8
            id_ExtrapolationOutflowBC: wp.uint8

        @wp.func
        def apply_post_streaming_bc(
            f_pre: Any,
            f_post: Any,
            f_aux: Any,
            missing_mask: Any,
            _boundary_id: Any,
            bc_struct: Any,
        ):
            # Apply post-streaming type boundary conditions
            if _boundary_id == bc_struct.id_EquilibriumBC:
                # Equilibrium boundary condition
                f_post = self.EquilibriumBC.warp_functional(f_pre, f_post, f_aux, missing_mask)
            elif _boundary_id == bc_struct.id_DoNothingBC:
                # Do nothing boundary condition
                f_post = self.DoNothingBC.warp_functional(f_pre, f_post, f_aux, missing_mask)
            elif _boundary_id == bc_struct.id_HalfwayBounceBackBC:
                # Half way boundary condition
                f_post = self.HalfwayBounceBackBC.warp_functional(f_pre, f_post, f_aux, missing_mask)
            elif _boundary_id == bc_struct.id_ZouHeBC_velocity:
                # Zouhe boundary condition (bc type = velocity)
                f_post = self.ZouHeBC_velocity.warp_functional(f_pre, f_post, f_aux, missing_mask)
            elif _boundary_id == bc_struct.id_ZouHeBC_pressure:
                # Zouhe boundary condition (bc type = pressure)
                f_post = self.ZouHeBC_pressure.warp_functional(f_pre, f_post, f_aux, missing_mask)
            elif _boundary_id == bc_struct.id_RegularizedBC_velocity:
                # Regularized boundary condition (bc type = velocity)
                f_post = self.RegularizedBC_velocity.warp_functional(f_pre, f_post, f_aux, missing_mask)
            elif _boundary_id == bc_struct.id_RegularizedBC_pressure:
                # Regularized boundary condition (bc type = velocity)
                f_post = self.RegularizedBC_pressure.warp_functional(f_pre, f_post, f_aux, missing_mask)
            elif _boundary_id == bc_struct.id_ExtrapolationOutflowBC:
                # Regularized boundary condition (bc type = velocity)
                f_post = self.ExtrapolationOutflowBC.warp_functional(f_pre, f_post, f_aux, missing_mask)
            return f_post

        @wp.func
        def apply_post_collision_bc(
            f_pre: Any,
            f_post: Any,
            f_aux: Any,
            missing_mask: Any,
            _boundary_id: Any,
            bc_struct: Any,
        ):
            if _boundary_id == bc_struct.id_FullwayBounceBackBC:
                # Full way boundary condition
                f_post = self.FullwayBounceBackBC.warp_functional(f_pre, f_post, f_aux, missing_mask)
            elif _boundary_id == bc_struct.id_ExtrapolationOutflowBC:
                # f_aux is the neighbour's post-streaming values
                # Storing post-streaming data in directions that leave the domain
                f_post = self.ExtrapolationOutflowBC.prepare_bc_auxilary_data(f_pre, f_post, f_aux, missing_mask)

            return f_post

        @wp.func
        def get_normal_vectors_2d(
            missing_mask: Any,
        ):
            for l in range(_q):
                if missing_mask[l] == wp.uint8(1) and wp.abs(_c[0, l]) + wp.abs(_c[1, l]) == 1:
                    return -wp.vec2i(_c[0, l], _c[1, l])

        @wp.func
        def get_normal_vectors_3d(
            missing_mask: Any,
        ):
            for l in range(_q):
                if missing_mask[l] == wp.uint8(1) and wp.abs(_c[0, l]) + wp.abs(_c[1, l]) + wp.abs(_c[2, l]) == 1:
                    return -wp.vec3i(_c[0, l], _c[1, l], _c[2, l])

        @wp.func
        def get_thread_data_2d(
            f_0: wp.array3d(dtype=Any),
            missing_mask: wp.array3d(dtype=Any),
            index: Any,
        ):
            # Get the boundary id and missing mask
            f_post_collision = _f_vec()
            _missing_mask = _missing_mask_vec()
            for l in range(self.velocity_set.q):
                # q-sized vector of pre-streaming populations
                f_post_collision[l] = f_0[l, index[0], index[1]]

                # TODO fix vec bool
                if missing_mask[l, index[0], index[1]]:
                    _missing_mask[l] = wp.uint8(1)
                else:
                    _missing_mask[l] = wp.uint8(0)
            return f_post_collision, _missing_mask

        @wp.func
        def get_thread_data_3d(
            f_0: wp.array4d(dtype=Any),
            missing_mask: wp.array4d(dtype=Any),
            index: Any,
        ):
            # Get the boundary id and missing mask
            f_post_collision = _f_vec()
            _missing_mask = _missing_mask_vec()
            for l in range(self.velocity_set.q):
                # q-sized vector of pre-streaming populations
                f_post_collision[l] = f_0[l, index[0], index[1], index[2]]

                # TODO fix vec bool
                if missing_mask[l, index[0], index[1], index[2]]:
                    _missing_mask[l] = wp.uint8(1)
                else:
                    _missing_mask[l] = wp.uint8(0)
            return f_post_collision, _missing_mask

        @wp.func
        def get_bc_auxilary_data_2d(
            f_0: wp.array3d(dtype=Any),
            index: Any,
            _boundary_id: Any,
            _missing_mask: Any,
            bc_struct: Any,
        ):
            # special preparation of auxiliary data
            f_auxiliary = _f_vec()
            if _boundary_id == bc_struct.id_ExtrapolationOutflowBC:
                nv = get_normal_vectors_2d(_missing_mask)
                for l in range(self.velocity_set.q):
                    if _missing_mask[l] == wp.uint8(1):
                        # f_0 is the post-collision values of the current time-step
                        # Get pull index associated with the "neighbours" pull_index
                        pull_index = type(index)()
                        for d in range(self.velocity_set.d):
                            pull_index[d] = index[d] - (_c[d, l] + nv[d])
                        # The following is the post-streaming values of the neighbor cell
                        f_auxiliary[l] = f_0[l, pull_index[0], pull_index[1]]
            return f_auxiliary

        @wp.func
        def get_bc_auxilary_data_3d(
            f_0: wp.array4d(dtype=Any),
            index: Any,
            _boundary_id: Any,
            _missing_mask: Any,
            bc_struct: Any,
        ):
            # special preparation of auxiliary data
            f_auxiliary = _f_vec()
            if _boundary_id == bc_struct.id_ExtrapolationOutflowBC:
                nv = get_normal_vectors_3d(_missing_mask)
                for l in range(self.velocity_set.q):
                    if _missing_mask[l] == wp.uint8(1):
                        # f_0 is the post-collision values of the current time-step
                        # Get pull index associated with the "neighbours" pull_index
                        pull_index = type(index)()
                        for d in range(self.velocity_set.d):
                            pull_index[d] = index[d] - (_c[d, l] + nv[d])
                        # The following is the post-streaming values of the neighbor cell
                        f_auxiliary[l] = f_0[l, pull_index[0], pull_index[1], pull_index[2]]
            return f_auxiliary

        @wp.kernel
        def kernel2d(
            f_0: wp.array3d(dtype=Any),
            f_1: wp.array3d(dtype=Any),
            bc_id: wp.array3d(dtype=Any),
            missing_mask: wp.array3d(dtype=Any),
            bc_struct: Any,
            timestep: int,
        ):
            # Get the global index
            i, j = wp.tid()
            index = wp.vec2i(i, j)  # TODO warp should fix this

            # Read thread data for populations and missing mask
            f_post_collision, _missing_mask = get_thread_data_2d(f_0, missing_mask, index)

            # Apply streaming (pull method)
            f_post_stream = self.stream.warp_functional(f_0, index)

            # Prepare auxilary data for BC (if applicable)
            _boundary_id = bc_id[0, index[0], index[1]]
            f_auxiliary = get_bc_auxilary_data_2d(f_0, index, _boundary_id, _missing_mask, bc_struct)

            # Apply post-streaming type boundary conditions
            f_post_stream = apply_post_streaming_bc(f_post_collision, f_post_stream, f_auxiliary, _missing_mask, _boundary_id, bc_struct)

            # Compute rho and u
            rho, u = self.macroscopic.warp_functional(f_post_stream)

            # Compute equilibrium
            feq = self.equilibrium.warp_functional(rho, u)

            # Apply collision
            f_post_collision = self.collision.warp_functional(
                f_post_stream,
                feq,
                rho,
                u,
            )

            # Apply post-collision type boundary conditions
            f_post_collision = apply_post_collision_bc(f_post_stream, f_post_collision, f_auxiliary, _missing_mask, _boundary_id, bc_struct)

            # Set the output
            for l in range(self.velocity_set.q):
                f_1[l, index[0], index[1]] = f_post_collision[l]

        # Construct the kernel
        @wp.kernel
        def kernel3d(
            f_0: wp.array4d(dtype=Any),
            f_1: wp.array4d(dtype=Any),
            bc_id: wp.array4d(dtype=Any),
            missing_mask: wp.array4d(dtype=Any),
            bc_struct: Any,
            timestep: int,
        ):
            # Get the global index
            i, j, k = wp.tid()
            index = wp.vec3i(i, j, k)  # TODO warp should fix this

            # Read thread data for populations and missing mask
            f_post_collision, _missing_mask = get_thread_data_3d(f_0, missing_mask, index)

            # Apply streaming (pull method)
            f_post_stream = self.stream.warp_functional(f_0, index)

            # Prepare auxilary data for BC (if applicable)
            _boundary_id = bc_id[0, index[0], index[1], index[2]]
            f_auxiliary = get_bc_auxilary_data_3d(f_0, index, _boundary_id, _missing_mask, bc_struct)

            # Apply post-streaming type boundary conditions
            f_post_stream = apply_post_streaming_bc(f_post_collision, f_post_stream, f_auxiliary, _missing_mask, _boundary_id, bc_struct)

            # Compute rho and u
            rho, u = self.macroscopic.warp_functional(f_post_stream)

            # Compute equilibrium
            feq = self.equilibrium.warp_functional(rho, u)

            # Apply collision
            f_post_collision = self.collision.warp_functional(f_post_stream, feq, rho, u)

            # Apply post-collision type boundary conditions
            f_post_collision = apply_post_collision_bc(f_post_stream, f_post_collision, f_auxiliary, _missing_mask, _boundary_id, bc_struct)

            # Set the output
            for l in range(self.velocity_set.q):
                f_1[l, index[0], index[1], index[2]] = f_post_collision[l]

        # Return the correct kernel
        kernel = kernel3d if self.velocity_set.d == 3 else kernel2d

        return BoundaryConditionIDStruct, kernel

    @Operator.register_backend(ComputeBackend.WARP)
    def warp_implementation(self, f_0, f_1, bc_id, missing_mask, timestep):
        # Get the boundary condition ids
        from xlb.operator.boundary_condition.boundary_condition_registry import boundary_condition_registry

        # Read the list of bc_to_id created upon instantiation
        bc_to_id = boundary_condition_registry.bc_to_id
        id_to_bc = boundary_condition_registry.id_to_bc
        bc_struct = self.warp_functional()
        active_bc_list = []
        for bc in self.boundary_conditions:
            # Setting the Struct attributes and active BC classes based on the BC class names
            bc_name = id_to_bc[bc.id]
            setattr(self, bc_name, bc)
            setattr(bc_struct, "id_" + bc_name, bc_to_id[bc_name])
            active_bc_list.append("id_" + bc_name)

        # Check if boundary_conditions is an empty list (e.g. all periodic and no BC)
        # TODO: There is a huge issue here with perf. when boundary_conditions list
        #       is empty and is initialized with a dummy BC. If it is not empty, no perf
        #       loss ocurrs. The following code at least prevents syntax error for periodic examples.
        if self.boundary_conditions:
            bc_dummy = self.boundary_conditions[0]
        else:
            bc_dummy = DummyBC()

        # Setting the Struct attributes for inactive BC classes
        for var in vars(bc_struct):
            if var not in active_bc_list and not var.startswith("_"):
                # set unassigned boundaries to the maximum integer in uint8
                setattr(bc_struct, var, 255)

                # Assing a fall-back BC for inactive BCs. This is just to ensure Warp codegen does not
                # produce error when a particular BC is not used in an example.
                setattr(self, var.replace("id_", ""), bc_dummy)

        # Launch the warp kernel
        wp.launch(
            self.warp_kernel,
            inputs=[
                f_0,
                f_1,
                bc_id,
                missing_mask,
                bc_struct,
                timestep,
            ],
            dim=f_0.shape[1:],
        )
        return f_1<|MERGE_RESOLUTION|>--- conflicted
+++ resolved
@@ -96,11 +96,6 @@
         _missing_mask_vec = wp.vec(self.velocity_set.q, dtype=wp.uint8)  # TODO fix vec bool
         _c = self.velocity_set.c
         _q = self.velocity_set.q
-<<<<<<< HEAD
-=======
-        _opp_indices = self.velocity_set.opp_indices
-        sound_speed = 1.0 / wp.sqrt(3.0)
->>>>>>> a3963282
 
         @wp.struct
         class BoundaryConditionIDStruct:
