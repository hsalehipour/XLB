--- conflicted
+++ resolved
@@ -128,7 +128,6 @@
             # Apply post-streaming type boundary conditions 
             if _boundary_id == bc_struct.id_EquilibriumBC:
                 # Equilibrium boundary condition
-<<<<<<< HEAD
                 f_post_stream = self.equilibrium_bc.warp_functional(
                     f_0, _missing_mask, index
                 )
@@ -138,13 +137,6 @@
                     f_0, _missing_mask, index
                 )
             elif _boundary_id == bc_struct.id_HalfwayBounceBackBC:
-=======
-                f_post_stream = self.equilibrium_bc.warp_functional(f_0, _missing_mask, index)
-            elif _boundary_id == _do_nothing_bc:
-                # Do nothing boundary condition
-                f_post_stream = self.do_nothing_bc.warp_functional(f_0, _missing_mask, index)
-            elif _boundary_id == _halfway_bounce_back_bc:
->>>>>>> e07976e3
                 # Half way boundary condition
                 f_post_stream = self.halfway_bounce_back_bc.warp_functional(f_0, _missing_mask, index)
 
@@ -205,23 +197,13 @@
             # Apply post-streaming boundary conditions
             if _boundary_id == bc_struct.id_EquilibriumBC:
                 # Equilibrium boundary condition
-<<<<<<< HEAD
-                f_post_stream = self.equilibrium_bc.warp_functional(
-                    f_0, _missing_mask, index
-                )
+                f_post_stream = self.equilibrium_bc.warp_functional(f_0, _missing_mask, index)
             elif _boundary_id == bc_struct.id_DoNothingBC:
                 # Do nothing boundary condition
                 f_post_stream = self.do_nothing_bc.warp_functional(
                     f_0, _missing_mask, index
                 )
             elif _boundary_id == bc_struct.id_HalfwayBounceBackBC:
-=======
-                f_post_stream = self.equilibrium_bc.warp_functional(f_0, _missing_mask, index)
-            elif _boundary_id == _do_nothing_bc:
-                # Do nothing boundary condition
-                f_post_stream = self.do_nothing_bc.warp_functional(f_0, _missing_mask, index)
-            elif _boundary_id == _halfway_bounce_back_bc:
->>>>>>> e07976e3
                 # Half way boundary condition
                 f_post_stream = self.halfway_bounce_back_bc.warp_functional(f_0, _missing_mask, index)
 
